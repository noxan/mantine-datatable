--- conflicted
+++ resolved
@@ -1,11 +1,7 @@
 import { useMantineTheme, type MantineTheme } from '@mantine/core';
 import { useMediaQuery } from '@mantine/hooks';
-<<<<<<< HEAD
-import { useEffect, useLayoutEffect, useMemo } from 'react';
+import { Key, useEffect, useLayoutEffect, useMemo } from 'react';
 import { useMediaQueries } from './useMediaQueries';
-=======
-import { Key, useEffect, useLayoutEffect } from 'react';
->>>>>>> 06f44e92
 
 export const useIsomorphicLayoutEffect = typeof window !== 'undefined' ? useLayoutEffect : useEffect;
 
